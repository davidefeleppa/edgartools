--- conflicted
+++ resolved
@@ -34,11 +34,8 @@
   "humanize>=4.0.0",
   "charset-normalizer>2.1.1",
   "markdownify>0.11.0",
-<<<<<<< HEAD
   "retry>=0.9.2"
-=======
   "textdistance[extras]>=4.5.0"
->>>>>>> 3aa45b2d
 ]
 dynamic = ["version"]
 
