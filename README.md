--- conflicted
+++ resolved
@@ -44,19 +44,8 @@
 ## 🚀 Quick Start (2-minute tutorial)
 
 ```python
-<<<<<<< HEAD
-c = Company("ORCL")
-c.latest_tenk
-```
-![10K Data Object](docs/images/orcl-tenk.png)
-
-### Getting 10-K Items
-
-You can get the text of individual sections of the 10-K filing using the bracket `[]` operator.
-=======
 # 1. Import the library
 from edgar import *
->>>>>>> d9c45186
 
 # 2. Tell the SEC who you are (required by SEC regulations)
 set_identity("your.name@example.com")  # Replace with your email
